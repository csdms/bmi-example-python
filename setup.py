#! /usr/bin/env python
from setuptools import setup, find_packages

<<<<<<< HEAD
import versioneer


setup(
    name="bmi-heat",
    version=versioneer.get_version(),
    author="Eric Hutton",
    author_email="eric.hutton@colorado.edu",
    description="BMI Python example",
    long_description=open("README.rst").read(),
    classifiers=[
        "Intended Audience :: Science/Research",
        "License :: OSI Approved :: MIT License",
        "Operating System :: OS Independent",
        "Programming Language :: Cython",
        "Programming Language :: Python :: 3",
        "Programming Language :: Python :: 3.6",
        "Programming Language :: Python :: 3.7",
        "Programming Language :: Python :: Implementation :: CPython",
        "Topic :: Scientific/Engineering :: Physics",
    ],
    install_requires=["bmipy", "pyyaml", "scipy"],
    packages=find_packages(),
    cmdclass=versioneer.get_cmdclass(),
)
=======
setup(name='bmi-heat',
      version='0.1.0',
      author='Eric Hutton',
      author_email='eric.hutton@colorado.edu',
      description='BMI Python example',
      long_description=open('README.md').read(),
      packages=find_packages(),
      install_requires=['six'],
      classifiers=[
        'Programming Language :: Python :: 2.7',
        'Programming Language :: Python :: 3.5',
      ]
)

>>>>>>> 19db2e78
<|MERGE_RESOLUTION|>--- conflicted
+++ resolved
@@ -1,7 +1,6 @@
 #! /usr/bin/env python
 from setuptools import setup, find_packages
 
-<<<<<<< HEAD
 import versioneer
 
 
@@ -27,19 +26,4 @@
     packages=find_packages(),
     cmdclass=versioneer.get_cmdclass(),
 )
-=======
-setup(name='bmi-heat',
-      version='0.1.0',
-      author='Eric Hutton',
-      author_email='eric.hutton@colorado.edu',
-      description='BMI Python example',
-      long_description=open('README.md').read(),
-      packages=find_packages(),
-      install_requires=['six'],
-      classifiers=[
-        'Programming Language :: Python :: 2.7',
-        'Programming Language :: Python :: 3.5',
-      ]
-)
 
->>>>>>> 19db2e78
