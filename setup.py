--- conflicted
+++ resolved
@@ -1,9 +1,4 @@
 #! /usr/bin/env python
-<<<<<<< HEAD
-=======
-from setuptools import setup, find_packages
->>>>>>> f5811bea
-
 from setuptools import setup, find_packages
 
 setup(name='bmi-heat',
