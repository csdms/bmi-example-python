#! /usr/bin/env python


class BmiTime(object):
    """Methods that get time information from a model.
    """

    def get_start_time(self):
        """The start time of the model.

        Model times should be of type float. The default model start
        time is 0.

        Returns
        -------
        float
          The model start time.

        Notes
        -----
        .. code-block:: c
        
            /* C */
            int get_start_time(void * self, double * time);
        """
        pass

    def get_current_time(self):
        """The model's current time.

        Returns
        -------
        float
          The current model time.

<<<<<<< HEAD
        See Also
        --------
        get_start_time

        Notes
        -----
        .. code-block:: c
        
            /* C */
            int get_current_time(void * self, double * time);
=======
>>>>>>> 4a9da9f7
        """
        pass

    def get_end_time(self):
        """The maximum time of the model.

        Returns
        -------
        float
          The maximum model time.

<<<<<<< HEAD
        See Also
        --------
        get_start_time

        Notes
        -----
        .. code-block:: c
        
            /* C */
            int get_end_time(void * self, double * time);
=======
>>>>>>> 4a9da9f7
        """
        pass

    def get_time_step(self):
        """The model's current time step.

        The model time step should be of type float. The default time
        step is 1.0.

        Returns
        -------
        float
          The time step used in model.

        Notes
        -----
        .. code-block:: c
        
            /* C */
            int get_time_step(void * self, double * dt);
        """
        pass

    def get_time_units(self):
        """The model's time units.

        Returns
        -------
        float
          The model time unit; e.g., `days` or `s`.

        Notes
        -----
        CSDMS uses the UDUNITS standard from Unidata.

        Notes
        -----
        .. code-block:: c
        
            /* C */
            int get_time_units(void * self, char * units);
        """
        pass<|MERGE_RESOLUTION|>--- conflicted
+++ resolved
@@ -33,7 +33,6 @@
         float
           The current model time.
 
-<<<<<<< HEAD
         See Also
         --------
         get_start_time
@@ -44,8 +43,6 @@
         
             /* C */
             int get_current_time(void * self, double * time);
-=======
->>>>>>> 4a9da9f7
         """
         pass
 
@@ -57,7 +54,6 @@
         float
           The maximum model time.
 
-<<<<<<< HEAD
         See Also
         --------
         get_start_time
@@ -68,8 +64,6 @@
         
             /* C */
             int get_end_time(void * self, double * time);
-=======
->>>>>>> 4a9da9f7
         """
         pass
 
