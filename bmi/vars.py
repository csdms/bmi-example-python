--- conflicted
+++ resolved
@@ -102,18 +102,15 @@
         int
           The grid identifier.
 
-<<<<<<< HEAD
+        See Also
+        --------
+        bmi.info.BmiInfo.get_input_var_names : Get `var_name` from this method or from :func:`~bmi.info.BmiInfo.get_output_var_names.
+
         Notes
         -----
         .. code-block:: c
 
             /* C */
             int get_var_grid(void * self, const char * var_name, int * id);
-=======
-        See Also
-        --------
-        bmi.info.BmiInfo.get_input_var_names : Get `long_var_name` from this method or from **get_output_var_names**.
-
->>>>>>> 4a9da9f7
         """
         pass