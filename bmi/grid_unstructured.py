--- conflicted
+++ resolved
@@ -23,19 +23,16 @@
         array_like
           The positions of the grid nodes.
 
-<<<<<<< HEAD
+        See Also
+        --------
+        bmi.vars.BmiVars.get_var_grid : Obtain a `grid_id`.
+
         Notes
         -----
         .. code-block:: c
 
             /* C */
             int get_grid_x(void * self, int grid_id, double * x);
-=======
-        See Also
-        --------
-        bmi.vars.BmiVars.get_var_grid : Obtain a `grid_id`.
-
->>>>>>> 4a9da9f7
         """
         pass
 
@@ -52,19 +49,16 @@
         array_like
           The positions of the grid nodes.
 
-<<<<<<< HEAD
+        See Also
+        --------
+        bmi.vars.BmiVars.get_var_grid : Obtain a `grid_id`.
+
         Notes
         -----
         .. code-block:: c
 
             /* C */
             int get_grid_y(void * self, int grid_id, double * y);
-=======
-        See Also
-        --------
-        bmi.vars.BmiVars.get_var_grid : Obtain a `grid_id`.
-
->>>>>>> 4a9da9f7
         """
         pass
 
@@ -81,28 +75,21 @@
         array_like
           The positions of the grid nodes.
 
-<<<<<<< HEAD
+        See Also
+        --------
+        bmi.vars.BmiVars.get_var_grid : Obtain a `grid_id`.
+
         Notes
         -----
         .. code-block:: c
 
             /* C */
             int get_grid_z(void * self, int grid_id, double * z);
-=======
-        See Also
-        --------
-        bmi.vars.BmiVars.get_var_grid : Obtain a `grid_id`.
-
->>>>>>> 4a9da9f7
         """
         pass
 
     def get_grid_connectivity(self, grid_id):
-<<<<<<< HEAD
         """The connectivity array of the grid.
-=======
-        """Returns the connectivity array of a grid.
->>>>>>> 4a9da9f7
 
         Parameters
         ----------
@@ -114,19 +101,16 @@
         array_like or int
           The graph of connections between the grid nodes.
 
-<<<<<<< HEAD
+        See Also
+        --------
+        bmi.vars.BmiVars.get_var_grid : Obtain a `grid_id`.
+
         Notes
         -----
         .. code-block:: c
 
             /* C */
             int get_grid_connectivity(void * self, int grid_id, int * connectivity);
-=======
-        See Also
-        --------
-        bmi.vars.BmiVars.get_var_grid : Obtain a `grid_id`.
-
->>>>>>> 4a9da9f7
         """
         pass
 
@@ -143,18 +127,15 @@
         array_like of int
           The offsets for the grid nodes.
 
-<<<<<<< HEAD
+        See Also
+        --------
+        bmi.vars.BmiVars.get_var_grid : Obtain a `grid_id`.
+
         Notes
         -----
         .. code-block:: c
 
             /* C */
             int get_grid_offset(void * self, int grid_id, int * offset);
-=======
-        See Also
-        --------
-        bmi.vars.BmiVars.get_var_grid : Obtain a `grid_id`.
-
->>>>>>> 4a9da9f7
         """
         pass