--- conflicted
+++ resolved
@@ -11,11 +11,7 @@
     """
 
     def get_grid_shape(self, grid_id):
-<<<<<<< HEAD
         """The dimensions of the computational grid.
-=======
-        """Returns the dimensions of a computational grid.
->>>>>>> 4a9da9f7
 
         Parameters
         ----------
@@ -27,19 +23,16 @@
         array_like
           The dimensions of the grid.
 
-<<<<<<< HEAD
+        See Also
+        --------
+        bmi.vars.BmiVars.get_var_grid : Obtain a `grid_id`.
+
         Notes
         -----
         .. code-block:: c
 
             /* C */
             int get_grid_shape(void * self, int grid_id, int * shape);
-=======
-        See Also
-        --------
-        bmi.vars.BmiVars.get_var_grid : Obtain a `grid_id`.
-
->>>>>>> 4a9da9f7
         """
         pass
 
@@ -56,19 +49,16 @@
         array_like
           The positions of the grid nodes.
 
-<<<<<<< HEAD
+        See Also
+        --------
+        bmi.vars.BmiVars.get_var_grid : Obtain a `grid_id`.
+
         Notes
         -----
         .. code-block:: c
 
             /* C */
             int get_grid_x(void * self, int grid_id, double * x);
-=======
-        See Also
-        --------
-        bmi.vars.BmiVars.get_var_grid : Obtain a `grid_id`.
-
->>>>>>> 4a9da9f7
         """
         pass
 
@@ -85,19 +75,16 @@
         array_like
           The positions of the grid nodes.
 
-<<<<<<< HEAD
+        See Also
+        --------
+        bmi.vars.BmiVars.get_var_grid : Obtain a `grid_id`.
+
         Notes
         -----
         .. code-block:: c
 
             /* C */
             int get_grid_y(void * self, int grid_id, double * y);
-=======
-        See Also
-        --------
-        bmi.vars.BmiVars.get_var_grid : Obtain a `grid_id`.
-
->>>>>>> 4a9da9f7
         """
         pass
 
@@ -114,18 +101,15 @@
         array_like
           The positions of the grid nodes.
 
-<<<<<<< HEAD
+        See Also
+        --------
+        bmi.vars.BmiVars.get_var_grid : Obtain a `grid_id`.
+
         Notes
         -----
         .. code-block:: c
 
             /* C */
             int get_grid_z(void * self, int grid_id, double * z);
-=======
-        See Also
-        --------
-        bmi.vars.BmiVars.get_var_grid : Obtain a `grid_id`.
-
->>>>>>> 4a9da9f7
         """
         pass