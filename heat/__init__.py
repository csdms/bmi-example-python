"""Model the diffusion of heat over a 2D plate."""
from ._version import __version__
from .bmi_heat import BmiHeat
from .heat import Heat, solve_2d

<<<<<<< HEAD
__all__ = ["BmiHeat", "solve_2d", "Heat"]
__version__ = pkg_resources.get_distribution("bmi-heat").version
=======
__all__ = ["__version__", "BmiHeat", "solve_2d"]
>>>>>>> 9b73df56
<|MERGE_RESOLUTION|>--- conflicted
+++ resolved
@@ -3,9 +3,4 @@
 from .bmi_heat import BmiHeat
 from .heat import Heat, solve_2d
 
-<<<<<<< HEAD
-__all__ = ["BmiHeat", "solve_2d", "Heat"]
-__version__ = pkg_resources.get_distribution("bmi-heat").version
-=======
-__all__ = ["__version__", "BmiHeat", "solve_2d"]
->>>>>>> 9b73df56
+__all__ = ["__version__", "BmiHeat", "solve_2d", "Heat"]